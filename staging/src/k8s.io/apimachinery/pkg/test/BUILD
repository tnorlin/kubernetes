--- conflicted
+++ resolved
@@ -21,11 +21,8 @@
         "//staging/src/k8s.io/apimachinery/pkg/api/apitesting:go_default_library",
         "//staging/src/k8s.io/apimachinery/pkg/api/equality:go_default_library",
         "//staging/src/k8s.io/apimachinery/pkg/api/meta:go_default_library",
-<<<<<<< HEAD
         "//staging/src/k8s.io/apimachinery/pkg/api/testing:go_default_library",
         "//staging/src/k8s.io/apimachinery/pkg/apis/meta/fuzzer:go_default_library",
-=======
->>>>>>> 2126045b
         "//staging/src/k8s.io/apimachinery/pkg/apis/meta/v1:go_default_library",
         "//staging/src/k8s.io/apimachinery/pkg/apis/meta/v1/unstructured:go_default_library",
         "//staging/src/k8s.io/apimachinery/pkg/apis/testapigroup:go_default_library",
